// Velosiraptor Compiler
//
//
// MIT License
//
// Copyright (c) 2021 Systopia Lab, Computer Science, University of British Columbia
//
// Permission is hereby granted, free of charge, to any person obtaining a copy
// of this software and associated documentation files (the "Software"), to deal
// in the Software without restriction, including without limitation the rights
// to use, copy, modify, merge, publish, distribute, sublicense, and/or sell
// copies of the Software, and to permit persons to whom the Software is
// furnished to do so, subject to the following conditions:
//
// The above copyright notice and this permission notice shall be included in all
// copies or substantial portions of the Software.
//
// THE SOFTWARE IS PROVIDED "AS IS", WITHOUT WARRANTY OF ANY KIND, EXPRESS OR
// IMPLIED, INCLUDING BUT NOT LIMITED TO THE WARRANTIES OF MERCHANTABILITY,
// FITNESS FOR A PARTICULAR PURPOSE AND NONINFRINGEMENT. IN NO EVENT SHALL THE
// AUTHORS OR COPYRIGHT HOLDERS BE LIABLE FOR ANY CLAIM, DAMAGES OR OTHER
// LIABILITY, WHETHER IN AN ACTION OF CONTRACT, TORT OR OTHERWISE, ARISING FROM,
// OUT OF OR IN CONNECTION WITH THE SOFTWARE OR THE USE OR OTHER DEALINGS IN THE
// SOFTWARE.

//! Import statement parsing

// lexer, parser terminals and ast
use crate::ast::Import;
use crate::error::IResult;
use crate::parser::terminals::{ident, kw_import, semicolon};
use crate::token::TokenStream;

// the used nom components
use nom::{combinator::cut, sequence::terminated};

/// parses and consumes an import statement (`import foo;`) and any following whitespaces
pub fn import(input: TokenStream) -> IResult<TokenStream, Import> {
    // try to match the input keyword, there is no match, return.
    let (i1, _) = kw_import(input.clone())?;

    // ok, so we've seen the `import` keyword, so the next must be an identifier.
    // there should be at least one whitespace before the identifier
    let (rem, name) = cut(terminated(ident, semicolon))(i1)?;

    // create the token stream covering the entire import
    let pos = input.from_self_until(&rem);

    Ok((
        rem,
        Import {
            name,
            ast: None,
            pos: pos,
        },
    ))
}

#[cfg(test)]
use crate::sourcepos::SourcePos;
#[cfg(test)]
use crate::token::{Keyword, Token, TokenContent};
#[cfg(test)]
<<<<<<< HEAD
use nom::{Slice};
=======
use nom::Slice;
>>>>>>> de1938c9
#[test]
fn test_ok() {
    // corresponds to: `import foobar;`
    let content = "import foobar;";
    let sp = SourcePos::new("stdio", content);

    let tokens = vec![
        Token::new(TokenContent::Keyword(Keyword::Import), sp.slice(0..6)),
        Token::new(
            TokenContent::Identifier("foobar".to_string()),
            sp.slice(7..12),
        ),
        Token::new(TokenContent::SemiColon, sp.slice(13..14)),
        Token::new(TokenContent::Eof, sp.slice(14..14)),
    ];
    let ts = TokenStream::from_slice(&tokens);

    let pos = ts.slice(0..3);
    let ts2 = ts.slice(3..);

    assert_eq!(
        import(ts),
        Ok((
            ts2,
            Import {
                name: "foobar".to_string(),
                ast: None,
                pos
            }
        ))
    );
}

#[test]
fn test_errors() {
    // corresponds to: `import foobar;`
    let content = "import foobar import";
    let sp = SourcePos::new("stdio", content);

    let tokens = vec![
        Token::new(TokenContent::Keyword(Keyword::Import), sp.slice(0..6)),
        Token::new(
            TokenContent::Identifier("foobar".to_string()),
            sp.slice(7..12),
        ),
        Token::new(TokenContent::Keyword(Keyword::Import), sp.slice(13..20)),
    ];

    let ts = TokenStream::from_slice(&tokens);
    assert!(import(ts).is_err());
}<|MERGE_RESOLUTION|>--- conflicted
+++ resolved
@@ -61,11 +61,7 @@
 #[cfg(test)]
 use crate::token::{Keyword, Token, TokenContent};
 #[cfg(test)]
-<<<<<<< HEAD
-use nom::{Slice};
-=======
 use nom::Slice;
->>>>>>> de1938c9
 #[test]
 fn test_ok() {
     // corresponds to: `import foobar;`
