--- conflicted
+++ resolved
@@ -26,12 +26,14 @@
 //! State definition parsing
 
 // lexer, parser terminals and ast
-<<<<<<< HEAD
 use crate::ast::ast::{Field, State, BitSlice};
 use crate::lexer::token::{Token, TokenStream, TokenContent, Keyword};
 use crate::parser::field::field;
 use crate::parser::terminals::{ident, kw_state, kw_register, kw_memory, assign, comma, lparen, rparen, lbrace, rbrace, semicolon, kw_none};
 //use crate::parser::field::field;
+use crate::token::TokenStream;
+use crate::ast::State;
+use crate::parser::terminals::{ident, import_keyword, semicolon};
 
 
 use nom::multi::separated_list0;
@@ -117,44 +119,6 @@
     let parsed_state = match state(tok_stream.clone()) {
         Ok((_, parsed_state)) => parsed_state,
         Err(_) => panic!("Parsing failed"),
-=======
-use crate::token::TokenStream;
-use crate::ast::State;
-use crate::parser::terminals::{ident, import_keyword, semicolon};
-
-// the used nom componets
-use nom::error::ErrorKind;
-use nom::sequence::terminated;
-use nom::{error_position, Err, IResult};
-
-// the used nom componets
-use nom::{
-    branch::alt,
-    bytes::complete::tag,
-    character::complete::{digit1, multispace0, multispace1},
-    multi::{many1, separated_list1},
-    sequence::{delimited, preceded, terminated, tuple},
-    IResult,
-};
-
-// get the tokens
-use super::comments::parse_comments;
-use super::identifier::parse_identifier;
-use super::tokens::{comma, lbrace, lbrack, lparen, rbrace, rbrack, rparen, semicolon};
-use super::SourcePos;
-
-use super::ast::{BitMapEntry, State, StateField};
-
-/// parses and consumes an import statement (`import foo;`) and any following whitespaces
-pub fn state(input: SourcePos) -> IResult<SourcePos, State> {
-    // record the current position
-    let pos = input.get_pos();
-
-    // get the type of the state
-    let (input, statetype) = match alt((tag("Memory"), tag("Register")))(input) {
-        Ok((input, statetype)) => (input, statetype),
-        Err(x) => return Err(x),
->>>>>>> 7abe165e
     };
 
     let (bases, fields, pos) = match parsed_state {
