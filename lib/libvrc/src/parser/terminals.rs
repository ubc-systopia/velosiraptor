--- conflicted
+++ resolved
@@ -176,12 +176,11 @@
 keywordparser!(pub kw_let, Keyword::Let);
 keywordparser!(pub kw_if, Keyword::If);
 keywordparser!(pub kw_else, Keyword::Else);
-<<<<<<< HEAD
 keywordparser!(pub kw_state, Keyword::State);
 keywordparser!(pub kw_interface, Keyword::Interface);
 keywordparser!(pub kw_memory, Keyword::Memory);
 keywordparser!(pub kw_register, Keyword::Register);
-=======
+
 
 /// parses a type expression
 ///
@@ -200,5 +199,4 @@
         TokenContent::Keyword(Keyword::Integer) => Ok((rem, Type::Integer)),
         _ => Err(Err::Error(error_position!(input, ErrorKind::Tag))),
     }
-}
->>>>>>> dd8a6cfd
+}