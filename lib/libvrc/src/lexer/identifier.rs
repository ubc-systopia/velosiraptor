// Velosiraptor Compiler
//
//
// MIT License
//
// Copyright (c) 2021 Systopia Lab, Computer Science, University of British Columbia
//
// Permission is hereby granted, free of charge, to any person obtaining a copy
// of this software and associated documentation files (the "Software"), to deal
// in the Software without restriction, including without limitation the rights
// to use, copy, modify, merge, publish, distribute, sublicense, and/or sell
// copies of the Software, and to permit persons to whom the Software is
// furnished to do so, subject to the following conditions:
//
// The above copyright notice and this permission notice shall be included in all
// copies or substantial portions of the Software.
//
// THE SOFTWARE IS PROVIDED "AS IS", WITHOUT WARRANTY OF ANY KIND, EXPRESS OR
// IMPLIED, INCLUDING BUT NOT LIMITED TO THE WARRANTIES OF MERCHANTABILITY,
// FITNESS FOR A PARTICULAR PURPOSE AND NONINFRINGEMENT. IN NO EVENT SHALL THE
// AUTHORS OR COPYRIGHT HOLDERS BE LIABLE FOR ANY CLAIM, DAMAGES OR OTHER
// LIABILITY, WHETHER IN AN ACTION OF CONTRACT, TORT OR OTHERWISE, ARISING FROM,
// OUT OF OR IN CONNECTION WITH THE SOFTWARE OR THE USE OR OTHER DEALINGS IN THE
// SOFTWARE.

//! Parses identifiers

// the used nom componets
use nom::branch::alt;
use nom::bytes::complete::tag;
use nom::combinator::recognize;
use nom::multi::many0;
use nom::sequence::pair;
use nom::{
    character::complete::{alpha1, alphanumeric1},
    IResult,
};

use super::sourcepos::SourcePos;
use super::token::{Keyword, Token, TokenContent, TokenStream};

/// parses a rust-like identifiers
pub fn identifier(input: SourcePos) -> IResult<SourcePos, Token> {
    // fist character must be an :alpha: or _
    let firstchar = alt((alpha1, tag("_")));
    // remaining characters must be :alphanumeric: or _
    let otherchar = alt((alphanumeric1, tag("_")));
    let (rem, ident) = match recognize(pair(firstchar, many0(otherchar)))(input) {
        Ok((remainder, ident)) => (remainder, ident),
        Err(x) => return Err(x),
    };

    // now match the keywords
    let token = match ident.as_str() {
        "true" => Token::new(TokenContent::BoolLiteral(true), ident),
        "false" => Token::new(TokenContent::BoolLiteral(false), ident),
        "unit" => Token::new(TokenContent::Keyword(Keyword::Unit), ident),
        "import" => Token::new(TokenContent::Keyword(Keyword::Import), ident),
        "const" => Token::new(TokenContent::Keyword(Keyword::Const), ident),
        "let" => Token::new(TokenContent::Keyword(Keyword::Let), ident),
        "if" => Token::new(TokenContent::Keyword(Keyword::If), ident),
        "else" => Token::new(TokenContent::Keyword(Keyword::Else), ident),
        "assert" => Token::new(TokenContent::Keyword(Keyword::Assert), ident),
<<<<<<< HEAD
        "state" => Token::new(TokenContent::Keyword(Keyword::State), ident),
        "interface" => Token::new(TokenContent::Keyword(Keyword::Interface), ident),
        "Memory" => Token::new(TokenContent::Keyword(Keyword::Memory), ident),
        "Register" => Token::new(TokenContent::Keyword(Keyword::Register), ident),
=======
        "addr" => Token::new(TokenContent::Keyword(Keyword::Addr), ident),
        "size" => Token::new(TokenContent::Keyword(Keyword::Size), ident),
        "int" => Token::new(TokenContent::Keyword(Keyword::Integer), ident),
        "bool" => Token::new(TokenContent::Keyword(Keyword::Boolean), ident),
>>>>>>> dd8a6cfd
        x => Token::new(TokenContent::Identifier(x.to_string()), ident),
    };

    Ok((rem, token))
}

#[cfg(test)]
use nom::{
    error::{Error, ErrorKind},
    Err, Slice,
};

#[test]
fn identifier_test_alpha() {
    let sp = SourcePos::new("stdin", "foo");
    let rem = sp.slice(3..3);
    let ident = sp.slice(0..3);
    assert_eq!(
        identifier(sp),
        Ok((
            rem,
            Token::new(TokenContent::Identifier("foo".to_string()), ident)
        ))
    );

    let sp = SourcePos::new("stdin", "FoO");
    let rem = sp.slice(3..3);
    let ident = sp.slice(0..3);
    assert_eq!(
        identifier(sp),
        Ok((
            rem,
            Token::new(TokenContent::Identifier("FoO".to_string()), ident)
        ))
    );

    let sp = SourcePos::new(
        "stdin",
        "abcdefghijklmnopqrstuvwxzyABCDEFGHIJKLMNOPQRSTUVWXYZ",
    );
    let rem = sp.slice(52..52);
    let ident = sp.slice(0..52);
    assert_eq!(
        identifier(sp),
        Ok((
            rem,
            Token::new(
                TokenContent::Identifier(
                    "abcdefghijklmnopqrstuvwxzyABCDEFGHIJKLMNOPQRSTUVWXYZ".to_string()
                ),
                ident
            )
        ))
    );
}

#[test]
fn identifier_test_alnum() {
    let sp = SourcePos::new("stdin", "foo123bar");
    let rem = sp.slice(9..9);
    let ident = sp.slice(0..9);
    assert_eq!(
        identifier(sp),
        Ok((
            rem,
            Token::new(TokenContent::Identifier("foo123bar".to_string()), ident)
        ))
    );
}

#[test]
fn identifier_test_underscores() {
    let sp = SourcePos::new("stdin", "_foobar");
    let rem = sp.slice(7..7);
    let ident = sp.slice(0..7);
    assert_eq!(
        identifier(sp),
        Ok((
            rem,
            Token::new(TokenContent::Identifier("_foobar".to_string()), ident)
        ))
    );

    let sp = SourcePos::new("stdin", "_foo_bar_");
    let rem = sp.slice(9..9);
    let ident = sp.slice(0..9);
    assert_eq!(
        identifier(sp),
        Ok((
            rem,
            Token::new(TokenContent::Identifier("_foo_bar_".to_string()), ident)
        ))
    );
    let sp = SourcePos::new("stdin", "__foo__bar__");
    let rem = sp.slice(12..12);
    let ident = sp.slice(0..12);
    assert_eq!(
        identifier(sp),
        Ok((
            rem,
            Token::new(TokenContent::Identifier("__foo__bar__".to_string()), ident)
        ))
    );
}

#[test]
fn identifier_test_badbegin() {
    assert_eq!(
        identifier(SourcePos::new("stdin", "1foo43")),
        Err(Err::Error(Error {
            input: SourcePos::new("stdin", "1foo43"),
            code: ErrorKind::Tag
        }))
    );
}

#[test]
fn identifier_test_badchars() {
    assert_eq!(
        identifier(SourcePos::new("stdin", "@bar")),
        Err(Err::Error(Error {
            input: SourcePos::new("stdin", "@bar"),
            code: ErrorKind::Tag
        }))
    );

    assert_eq!(
        identifier(SourcePos::new("stdin", "#bar")),
        Err(Err::Error(Error {
            input: SourcePos::new("stdin", "#bar"),
            code: ErrorKind::Tag
        }))
    );
}

#[test]
fn identifier_test_keywords() {
    let sp = SourcePos::new("stdin", "import");
    let rem = sp.slice(6..6);
    let ident = sp.slice(0..6);
    assert_eq!(
        identifier(sp),
        Ok((
            rem,
            Token::new(TokenContent::Keyword(Keyword::Import), ident)
        ))
    );

    let sp = SourcePos::new("stdin", "import2");
    let rem = sp.slice(7..7);
    let ident = sp.slice(0..7);
    assert_eq!(
        identifier(sp),
        Ok((
            rem,
            Token::new(TokenContent::Identifier("import2".to_string()), ident)
        ))
    );

    let sp = SourcePos::new("stdin", "unit");
    let rem = sp.slice(4..4);
    let ident = sp.slice(0..4);
    assert_eq!(
        identifier(sp),
        Ok((rem, Token::new(TokenContent::Keyword(Keyword::Unit), ident)))
    );

    let sp = SourcePos::new("stdin", "unit_");
    let rem = sp.slice(5..5);
    let ident = sp.slice(0..5);
    assert_eq!(
        identifier(sp),
        Ok((
            rem,
            Token::new(TokenContent::Identifier("unit_".to_string()), ident)
        ))
    );
}

#[test]
fn identifier_test_boolean() {
    let sp = SourcePos::new("stdin", "true");
    let rem = sp.slice(4..4);
    let ident = sp.slice(0..4);
    assert_eq!(
        identifier(sp),
        Ok((rem, Token::new(TokenContent::BoolLiteral(true), ident)))
    );

    let sp = SourcePos::new("stdin", "false");
    let rem = sp.slice(5..5);
    let ident = sp.slice(0..5);
    assert_eq!(
        identifier(sp),
        Ok((rem, Token::new(TokenContent::BoolLiteral(false), ident)))
    );
}<|MERGE_RESOLUTION|>--- conflicted
+++ resolved
@@ -61,17 +61,14 @@
         "if" => Token::new(TokenContent::Keyword(Keyword::If), ident),
         "else" => Token::new(TokenContent::Keyword(Keyword::Else), ident),
         "assert" => Token::new(TokenContent::Keyword(Keyword::Assert), ident),
-<<<<<<< HEAD
         "state" => Token::new(TokenContent::Keyword(Keyword::State), ident),
         "interface" => Token::new(TokenContent::Keyword(Keyword::Interface), ident),
         "Memory" => Token::new(TokenContent::Keyword(Keyword::Memory), ident),
         "Register" => Token::new(TokenContent::Keyword(Keyword::Register), ident),
-=======
         "addr" => Token::new(TokenContent::Keyword(Keyword::Addr), ident),
         "size" => Token::new(TokenContent::Keyword(Keyword::Size), ident),
         "int" => Token::new(TokenContent::Keyword(Keyword::Integer), ident),
         "bool" => Token::new(TokenContent::Keyword(Keyword::Boolean), ident),
->>>>>>> dd8a6cfd
         x => Token::new(TokenContent::Identifier(x.to_string()), ident),
     };
 
